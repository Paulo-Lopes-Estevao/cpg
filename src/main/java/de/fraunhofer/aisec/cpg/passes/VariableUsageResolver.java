/*
 * Copyright (c) 2019, Fraunhofer AISEC. All rights reserved.
 *
 *  Licensed under the Apache License, Version 2.0 (the "License");
 *  you may not use this file except in compliance with the License.
 *  You may obtain a copy of the License at
 *
 *       http://www.apache.org/licenses/LICENSE-2.0
 *
 *  Unless required by applicable law or agreed to in writing, software
 *  distributed under the License is distributed on an "AS IS" BASIS,
 *  WITHOUT WARRANTIES OR CONDITIONS OF ANY KIND, either express or implied.
 *  See the License for the specific language governing permissions and
 *  limitations under the License.
 *
 *                    $$$$$$\  $$$$$$$\   $$$$$$\
 *                   $$  __$$\ $$  __$$\ $$  __$$\
 *                   $$ /  \__|$$ |  $$ |$$ /  \__|
 *                   $$ |      $$$$$$$  |$$ |$$$$\
 *                   $$ |      $$  ____/ $$ |\_$$ |
 *                   $$ |  $$\ $$ |      $$ |  $$ |
 *                   \$$$$$   |$$ |      \$$$$$   |
 *                    \______/ \__|       \______/
 *
 */

package de.fraunhofer.aisec.cpg.passes;

import static de.fraunhofer.aisec.cpg.helpers.Util.warnWithFileLocation;

import de.fraunhofer.aisec.cpg.TranslationResult;
import de.fraunhofer.aisec.cpg.frontends.java.JavaLanguageFrontend;
import de.fraunhofer.aisec.cpg.graph.*;
import de.fraunhofer.aisec.cpg.graph.type.FunctionPointerType;
import de.fraunhofer.aisec.cpg.graph.type.Type;
import de.fraunhofer.aisec.cpg.graph.type.TypeParser;
import de.fraunhofer.aisec.cpg.graph.type.UnknownType;
import de.fraunhofer.aisec.cpg.helpers.SubgraphWalker.ScopedWalker;
import de.fraunhofer.aisec.cpg.helpers.Util;
import java.util.Collections;
import java.util.HashMap;
import java.util.List;
import java.util.Map;
import java.util.Objects;
import java.util.Optional;
import java.util.regex.Matcher;
import java.util.regex.Pattern;
import java.util.stream.Collectors;
import org.slf4j.Logger;
import org.slf4j.LoggerFactory;

/**
 * Creates new connections between the place where a variable is declared and where it is used.
 *
 * <p>A field access is modeled with a {@link MemberExpression}. After AST building, its base and
 * member references are set to {@link DeclaredReferenceExpression} stubs. This pass resolves those
 * references and makes the member point to the appropriate {@link FieldDeclaration} and the base to
 * the "this" {@link FieldDeclaration} of the containing class. It is also capable of resolving
 * references to fields that are inherited from a superclass and thus not declared in the actual
 * base class. When base or member declarations are not found in the graph, a new "dummy" {@link
 * FieldDeclaration} is being created that is then used to collect all usages to the same unknown
 * declaration. {@link DeclaredReferenceExpression} stubs are removed from the graph after being
 * resolved.
 *
 * <p>A local variable access is modeled directly with a {@link DeclaredReferenceExpression}. This
 * step of the pass doesn't remove the {@link DeclaredReferenceExpression} nodes like in the field
 * usage case but rather makes their "refersTo" point to the appropriate {@link ValueDeclaration}.
 *
 * @author samuel
 */
public class VariableUsageResolver extends Pass {

  private static final Logger log = LoggerFactory.getLogger(VariableUsageResolver.class);
  private Map<Type, List<Type>> superTypesMap = new HashMap<>();
  private Map<Type, RecordDeclaration> recordMap = new HashMap<>();
  private Map<Type, EnumDeclaration> enumMap = new HashMap<>();
  private TranslationUnitDeclaration currTu;
  private ScopedWalker walker;

  @Override
  public void cleanup() {
    this.superTypesMap.clear();
    if (this.recordMap != null) {
      this.recordMap.clear();
    }
    this.enumMap.clear();
  }

  @Override
  public void accept(TranslationResult result) {
    walker = new ScopedWalker(lang);

    for (TranslationUnitDeclaration tu : result.getTranslationUnits()) {
      currTu = tu;
      walker.clearCallbacks();
      walker.registerHandler((currClass, parent, currNode) -> walker.collectDeclarations(currNode));
      walker.registerHandler(this::findRecordsAndEnums);
      walker.iterate(currTu);
    }

    Map<Type, List<Type>> currSuperTypes =
        recordMap.values().stream()
            .collect(
                Collectors.toMap(
                    r -> TypeParser.createFrom(r.getName(), true),
                    RecordDeclaration::getSuperTypes));
    superTypesMap.putAll(currSuperTypes);

    for (TranslationUnitDeclaration tu : result.getTranslationUnits()) {
      walker.clearCallbacks();
      walker.registerHandler(this::resolveFieldUsages);
      walker.iterate(tu);
    }
    for (TranslationUnitDeclaration tu : result.getTranslationUnits()) {
      walker.clearCallbacks();
      walker.registerHandler(this::resolveLocalVarUsage);
      walker.iterate(tu);
    }
  }

  private void findRecordsAndEnums(Node node, RecordDeclaration curClass) {
    if (node instanceof RecordDeclaration) {
      Type type = TypeParser.createFrom(node.getName(), true);
      recordMap.putIfAbsent(type, (RecordDeclaration) node);
    } else if (node instanceof EnumDeclaration) {
      Type type = TypeParser.createFrom(node.getName(), true);
      enumMap.putIfAbsent(type, (EnumDeclaration) node);
    }
  }

  private Optional<? extends ValueDeclaration> resolveFunctionPtr(
      Type containingClass, DeclaredReferenceExpression reference) {
    FunctionPointerType fptrType;
    if (reference.getType() instanceof FunctionPointerType) {
      fptrType = (FunctionPointerType) reference.getType();
    } else {
      log.error("Can't resolve a function pointer without a function pointer type!");

      return Optional.empty();
    }

    Optional<FunctionDeclaration> target = Optional.empty();

    String functionName = reference.getName();
    Matcher matcher =
        Pattern.compile("(?:(?<class>.*)(?:\\.|::))?(?<function>.*)").matcher(reference.getName());
    if (matcher.matches()) {
      String cls = matcher.group("class");
      functionName = matcher.group("function");
      String finalFunctionName = functionName;
      if (cls == null) {
        target =
            walker.getAllDeclarationsForScope(reference).stream()
                .filter(FunctionDeclaration.class::isInstance)
                .map(FunctionDeclaration.class::cast)
                .filter(
                    d ->
                        d.getName().equals(finalFunctionName)
                            && d.getType().equals(fptrType.getReturnType())
                            && d.hasSignature(fptrType.getParameters()))
                .findFirst();
      } else {
        containingClass = TypeParser.createFrom(cls, true);
        if (recordMap.containsKey(containingClass)) {
          target =
              recordMap.get(containingClass).getMethods().stream()
                  .map(FunctionDeclaration.class::cast)
                  .filter(
                      f ->
                          f.getName().equals(finalFunctionName)
                              && f.getType().equals(fptrType.getReturnType())
                              && f.hasSignature(fptrType.getParameters()))
                  .findFirst();
        }
      }
    }

<<<<<<< HEAD
    Set<ValueDeclaration> targets = new LinkedHashSet<>();

=======
>>>>>>> 8e7c63ee
    if (target.isPresent()) {
      return target;
    }

    if (containingClass == null) {
      target =
          Optional.of(
              handleUnknownMethod(
                  functionName, fptrType.getReturnType(), fptrType.getParameters()));
    } else {
      target =
          Optional.ofNullable(
              handleUnknownClassMethod(
                  containingClass,
                  functionName,
                  fptrType.getReturnType(),
                  fptrType.getParameters()));
    }

    return target;
  }

  private void resolveLocalVarUsage(RecordDeclaration currentClass, Node parent, Node current) {
    if (current instanceof DeclaredReferenceExpression && !(current instanceof MemberExpression)) {
      DeclaredReferenceExpression ref = (DeclaredReferenceExpression) current;
      if (parent instanceof MemberCallExpression
          && current == ((MemberCallExpression) parent).getMember()
          && !(ref.getType() instanceof FunctionPointerType)) {
        // members of a MemberCallExpression are no variables to be resolved, unless we have a
        // function pointer call
        return;
      }
<<<<<<< HEAD
      Set<ValueDeclaration> refersTo = new LinkedHashSet<>();
      ValueDeclaration scopeResolved = lang.getScopeManager().resolve(ref);
      if (scopeResolved != null) {
        refersTo.add(scopeResolved);
      }
=======

      var refersTo =
          walker.getDeclarationForScope(
              parent,
              v -> !(v instanceof FunctionDeclaration) && v.getName().equals(ref.getName()));
>>>>>>> 8e7c63ee

      Type recordDeclType = null;
      if (currentClass != null) {
        recordDeclType = TypeParser.createFrom(currentClass.getName(), true);
      }

      if (ref.getType() instanceof FunctionPointerType && refersTo.isEmpty()) {
        refersTo = resolveFunctionPtr(recordDeclType, ref);
      }

      // only add new nodes for non-static unknown
      if (refersTo.isEmpty()
          && !(((DeclaredReferenceExpression) current).isStaticAccess())
          && recordDeclType != null
          && recordMap.containsKey(recordDeclType)) {
        // Maybe we are referring to a field instead of a local var
        if (current.getName().contains(lang.getNamespaceDelimiter())) {
          List<String> path =
              Arrays.asList(current.getName().split(Pattern.quote(lang.getNamespaceDelimiter())));
          recordDeclType =
              TypeParser.createFrom(
                  String.join(lang.getNamespaceDelimiter(), path.subList(0, path.size() - 1)),
                  true);
        }
        ValueDeclaration field =
            resolveMember(recordDeclType, (DeclaredReferenceExpression) current);
        if (field != null) {
<<<<<<< HEAD
          Set<ValueDeclaration> resolvedMember = new LinkedHashSet<>();
          resolvedMember.add(field);
          refersTo = resolvedMember;
=======
          refersTo = Optional.of(field);
>>>>>>> 8e7c63ee
        }
      }

      if (refersTo.isPresent()) {
        ref.setRefersTo(refersTo.get());
      } else {
        warnWithFileLocation(current, log, "Did not find a declaration for {}", ref.getName());
      }
    }
  }

  private void resolveFieldUsages(Node current, RecordDeclaration curClass) {
    if (current instanceof MemberExpression) {
      MemberExpression memberExpression = (MemberExpression) current;
      Declaration baseTarget = null;
      if (memberExpression.getBase() instanceof DeclaredReferenceExpression) {
        DeclaredReferenceExpression base = (DeclaredReferenceExpression) memberExpression.getBase();
        if (lang instanceof JavaLanguageFrontend && base.getName().equals("super")) {
          if (curClass != null && !curClass.getSuperClasses().isEmpty()) {
            baseTarget = recordMap.get(curClass.getSuperClasses().get(0)).getThis();
            base.setRefersTo(baseTarget);
          } else {
            // no explicit super type -> java.lang.Object
            Type objectType = TypeParser.createFrom(Object.class.getName(), true);
            base.setType(objectType);
          }
        } else {
          baseTarget = resolveBase((DeclaredReferenceExpression) memberExpression.getBase());
          base.setRefersTo(baseTarget);
        }
<<<<<<< HEAD
      }
      if (member instanceof DeclaredReferenceExpression) {
        if (base instanceof EnumDeclaration) {
          String name = member.getName();
          member =
              ((EnumDeclaration) base)
                  .getEntries().stream()
                      .filter(e -> e.getName().equals(name))
                      .findFirst()
                      .orElse(null);
        } else {
          Type baseType = UnknownType.getUnknownType();
          if (base instanceof HasType) {
            baseType = ((HasType) base).getType();
          }
          if (base instanceof RecordDeclaration) {
            baseType = TypeParser.createFrom(base.getName(), true);
          }
          if (!recordMap.containsKey(baseType)) {
            final Type containingT = baseType;
            Optional<Type> fqnResolvedType =
                recordMap.keySet().stream()
                    .filter(t -> t.getName().endsWith("." + containingT.getName()))
                    .findFirst();
            if (fqnResolvedType.isPresent()) {
              baseType = fqnResolvedType.get();
            }
          }
          member =
              base == null
                  ? null
                  : resolveMember(
                      baseType, (DeclaredReferenceExpression) memberExpression.getMember());
          if (member != null) {
            HasType typedMember = (HasType) member;
            typedMember.setType(memberExpression.getType());
            Set<Type> subTypes = new LinkedHashSet<>(typedMember.getPossibleSubTypes());
            subTypes.addAll(memberExpression.getPossibleSubTypes());
            typedMember.setPossibleSubTypes(subTypes);
=======

        if (baseTarget instanceof EnumDeclaration) {
          String name = memberExpression.getName();
          Optional<EnumConstantDeclaration> memberTarget =
              ((EnumDeclaration) baseTarget)
                  .getEntries().stream().filter(e -> e.getName().equals(name)).findFirst();
          if (memberTarget.isPresent()) {
            memberExpression.setRefersTo(memberTarget.get());
            return;
>>>>>>> 8e7c63ee
          }
        } else if (baseTarget instanceof RecordDeclaration) {
          memberExpression.setRefersTo(
              resolveMember(TypeParser.createFrom(baseTarget.getName(), true), memberExpression));
          return;
        }
      }

      memberExpression.setRefersTo(
          resolveMember(memberExpression.getBase().getType(), memberExpression));
    }
  }

  private Declaration resolveBase(DeclaredReferenceExpression reference) {

    Declaration declaration = lang.getScopeManager().resolve(reference);
    if (declaration != null) {
      return declaration;
    }

    // check if this refers to an enum
    if (enumMap.containsKey(reference.getType())) {
      return enumMap.get(reference.getType());
    }

    if (recordMap.containsKey(reference.getType())) {
      RecordDeclaration recordDeclaration = recordMap.get(reference.getType());
      if (reference.isStaticAccess()) {
        return recordDeclaration;
      } else {
        // check if we have this type as a class in our graph. If so, we can refer to its "this"
        // field
        if (recordDeclaration.getThis() != null) {
          return recordDeclaration.getThis();
        } else {
          return recordDeclaration;
        }
      }
    } else {
      log.info(
          "Type declaration for {} not found in graph, using dummy to collect all " + "usages",
          reference.getType());
      return handleUnknownField(reference.getType(), reference.getName(), reference.getType());
    }
  }

  private ValueDeclaration resolveMember(
      Type containingClass, DeclaredReferenceExpression reference) {
    if (lang instanceof JavaLanguageFrontend
        && reference.getName().matches("(?<class>.+\\.)?super")) {
      // if we have a "super" on the member side, this is a member call. We need to resolve this
      // in the call resolver instead
      return null;
    }

    String simpleName = Util.getSimpleName(lang.getNamespaceDelimiter(), reference.getName());
    Optional<FieldDeclaration> member = Optional.empty();
    if (!(containingClass instanceof UnknownType) && recordMap.containsKey(containingClass)) {
      member =
          recordMap.get(containingClass).getFields().stream()
              .filter(f -> f.getName().equals(simpleName))
              .map(field -> field.getDefinition())
              .findFirst();
    }

    if (member.isEmpty()) {
      member =
          superTypesMap.getOrDefault(containingClass, Collections.emptyList()).stream()
              .map(recordMap::get)
              .filter(Objects::nonNull)
              .flatMap(r -> r.getFields().stream())
              .filter(f -> f.getName().equals(simpleName))
              .map(field -> field.getDefinition())
              .findFirst();
    }
    // Attention: using orElse instead of orElseGet will always invoke unknown declaration handling!
    return member.orElseGet(
        () -> handleUnknownField(containingClass, reference.getName(), reference.getType()));
  }

  private FieldDeclaration handleUnknownField(Type base, String name, Type type) {
    if (!recordMap.containsKey(base)) {
      return null;
    }
    // fields.putIfAbsent(base, new ArrayList<>());
    List<FieldDeclaration> declarations = recordMap.get(base).getFields();
    Optional<FieldDeclaration> target =
        declarations.stream().filter(f -> f.getName().equals(name)).findFirst();
    if (target.isEmpty()) {
      FieldDeclaration declaration =
          NodeBuilder.newFieldDeclaration(
              name, type, Collections.emptyList(), "", null, null, false);
      declarations.add(declaration);
      declaration.setImplicit(true);
      // lang.getScopeManager().addValueDeclaration(declaration);
      return declaration;
    } else {
      return target.get();
    }
  }

  private MethodDeclaration handleUnknownClassMethod(
      Type base, String name, Type returnType, List<Type> signature) {
    if (!recordMap.containsKey(base)) {
      return null;
    }
    RecordDeclaration containingRecord = recordMap.get(base);
    List<MethodDeclaration> declarations = containingRecord.getMethods();
    Optional<MethodDeclaration> target =
        declarations.stream()
            .filter(f -> f.getName().equals(name))
            .filter(f -> f.getType().equals(returnType))
            .filter(f -> f.hasSignature(signature))
            .findFirst();
    if (target.isEmpty()) {
      MethodDeclaration declaration =
          NodeBuilder.newMethodDeclaration(name, "", false, containingRecord);
      declaration.setType(returnType);
      declaration.setParameters(Util.createParameters(signature));
      declarations.add(declaration);
      declaration.setImplicit(true);
      return declaration;
    } else {
      return target.get();
    }
  }

  private FunctionDeclaration handleUnknownMethod(
      String name, Type returnType, List<Type> signature) {
    Optional<FunctionDeclaration> target =
        currTu.getDeclarations().stream()
            .filter(FunctionDeclaration.class::isInstance)
            .map(FunctionDeclaration.class::cast)
            .filter(f -> f.getName().equals(name))
            .filter(f -> f.getType().equals(returnType))
            .filter(f -> f.hasSignature(signature))
            .findFirst();
    if (target.isEmpty()) {
      FunctionDeclaration declaration = NodeBuilder.newFunctionDeclaration(name, "");
      declaration.setType(returnType);
      declaration.setParameters(Util.createParameters(signature));

      currTu.add(declaration);
      declaration.setImplicit(true);
      return declaration;
    } else {
      return target.get();
    }
  }
}<|MERGE_RESOLUTION|>--- conflicted
+++ resolved
@@ -37,12 +37,7 @@
 import de.fraunhofer.aisec.cpg.graph.type.UnknownType;
 import de.fraunhofer.aisec.cpg.helpers.SubgraphWalker.ScopedWalker;
 import de.fraunhofer.aisec.cpg.helpers.Util;
-import java.util.Collections;
-import java.util.HashMap;
-import java.util.List;
-import java.util.Map;
-import java.util.Objects;
-import java.util.Optional;
+import java.util.*;
 import java.util.regex.Matcher;
 import java.util.regex.Pattern;
 import java.util.stream.Collectors;
@@ -175,11 +170,6 @@
       }
     }
 
-<<<<<<< HEAD
-    Set<ValueDeclaration> targets = new LinkedHashSet<>();
-
-=======
->>>>>>> 8e7c63ee
     if (target.isPresent()) {
       return target;
     }
@@ -212,19 +202,9 @@
         // function pointer call
         return;
       }
-<<<<<<< HEAD
-      Set<ValueDeclaration> refersTo = new LinkedHashSet<>();
-      ValueDeclaration scopeResolved = lang.getScopeManager().resolve(ref);
-      if (scopeResolved != null) {
-        refersTo.add(scopeResolved);
-      }
-=======
-
-      var refersTo =
-          walker.getDeclarationForScope(
-              parent,
-              v -> !(v instanceof FunctionDeclaration) && v.getName().equals(ref.getName()));
->>>>>>> 8e7c63ee
+
+      Optional<? extends ValueDeclaration> refersTo =
+          Optional.ofNullable(lang.getScopeManager().resolve(ref));
 
       Type recordDeclType = null;
       if (currentClass != null) {
@@ -252,13 +232,7 @@
         ValueDeclaration field =
             resolveMember(recordDeclType, (DeclaredReferenceExpression) current);
         if (field != null) {
-<<<<<<< HEAD
-          Set<ValueDeclaration> resolvedMember = new LinkedHashSet<>();
-          resolvedMember.add(field);
-          refersTo = resolvedMember;
-=======
           refersTo = Optional.of(field);
->>>>>>> 8e7c63ee
         }
       }
 
@@ -289,47 +263,6 @@
           baseTarget = resolveBase((DeclaredReferenceExpression) memberExpression.getBase());
           base.setRefersTo(baseTarget);
         }
-<<<<<<< HEAD
-      }
-      if (member instanceof DeclaredReferenceExpression) {
-        if (base instanceof EnumDeclaration) {
-          String name = member.getName();
-          member =
-              ((EnumDeclaration) base)
-                  .getEntries().stream()
-                      .filter(e -> e.getName().equals(name))
-                      .findFirst()
-                      .orElse(null);
-        } else {
-          Type baseType = UnknownType.getUnknownType();
-          if (base instanceof HasType) {
-            baseType = ((HasType) base).getType();
-          }
-          if (base instanceof RecordDeclaration) {
-            baseType = TypeParser.createFrom(base.getName(), true);
-          }
-          if (!recordMap.containsKey(baseType)) {
-            final Type containingT = baseType;
-            Optional<Type> fqnResolvedType =
-                recordMap.keySet().stream()
-                    .filter(t -> t.getName().endsWith("." + containingT.getName()))
-                    .findFirst();
-            if (fqnResolvedType.isPresent()) {
-              baseType = fqnResolvedType.get();
-            }
-          }
-          member =
-              base == null
-                  ? null
-                  : resolveMember(
-                      baseType, (DeclaredReferenceExpression) memberExpression.getMember());
-          if (member != null) {
-            HasType typedMember = (HasType) member;
-            typedMember.setType(memberExpression.getType());
-            Set<Type> subTypes = new LinkedHashSet<>(typedMember.getPossibleSubTypes());
-            subTypes.addAll(memberExpression.getPossibleSubTypes());
-            typedMember.setPossibleSubTypes(subTypes);
-=======
 
         if (baseTarget instanceof EnumDeclaration) {
           String name = memberExpression.getName();
@@ -339,7 +272,6 @@
           if (memberTarget.isPresent()) {
             memberExpression.setRefersTo(memberTarget.get());
             return;
->>>>>>> 8e7c63ee
           }
         } else if (baseTarget instanceof RecordDeclaration) {
           memberExpression.setRefersTo(
