--- conflicted
+++ resolved
@@ -26,16 +26,7 @@
 
 package de.fraunhofer.aisec.cpg;
 
-import de.fraunhofer.aisec.cpg.passes.CallResolver;
-import de.fraunhofer.aisec.cpg.passes.ControlFlowSensitiveDFGPass;
-import de.fraunhofer.aisec.cpg.passes.EvaluationOrderGraphPass;
-import de.fraunhofer.aisec.cpg.passes.FilenameMapper;
-import de.fraunhofer.aisec.cpg.passes.ImportResolver;
-import de.fraunhofer.aisec.cpg.passes.JavaExternalTypeHierarchyResolver;
 import de.fraunhofer.aisec.cpg.passes.Pass;
-import de.fraunhofer.aisec.cpg.passes.TypeHierarchyResolver;
-import de.fraunhofer.aisec.cpg.passes.TypeResolver;
-import de.fraunhofer.aisec.cpg.passes.VariableUsageResolver;
 import java.io.File;
 import java.util.ArrayList;
 import java.util.Arrays;
@@ -342,8 +333,6 @@
      * @return
      */
     public Builder defaultPasses() {
-<<<<<<< HEAD
-      // registerPass(new FilenameMapper());
       // registerPass(new TypeHierarchyResolver());
       // registerPass(new JavaExternalTypeHierarchyResolver());
       // registerPass(new ImportResolver());
@@ -351,17 +340,8 @@
       // registerPass(new CallResolver()); // creates CG
       // registerPass(new EvaluationOrderGraphPass()); // creates EOG
       // registerPass(new TypeResolver());
-=======
-      registerPass(new TypeHierarchyResolver());
-      registerPass(new JavaExternalTypeHierarchyResolver());
-      registerPass(new ImportResolver());
-      registerPass(new VariableUsageResolver());
-      registerPass(new CallResolver()); // creates CG
-      registerPass(new EvaluationOrderGraphPass()); // creates EOG
-      registerPass(new TypeResolver());
-      registerPass(new ControlFlowSensitiveDFGPass());
-      registerPass(new FilenameMapper());
->>>>>>> b6552433
+      // registerPass(new ControlFlowSensitiveDFGPass());
+      // registerPass(new FilenameMapper());
       return this;
     }
 
