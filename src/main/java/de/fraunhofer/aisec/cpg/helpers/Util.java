/*
 * Copyright (c) 2019, Fraunhofer AISEC. All rights reserved.
 *
 *  Licensed under the Apache License, Version 2.0 (the "License");
 *  you may not use this file except in compliance with the License.
 *  You may obtain a copy of the License at
 *
 *       http://www.apache.org/licenses/LICENSE-2.0
 *
 *  Unless required by applicable law or agreed to in writing, software
 *  distributed under the License is distributed on an "AS IS" BASIS,
 *  WITHOUT WARRANTIES OR CONDITIONS OF ANY KIND, either express or implied.
 *  See the License for the specific language governing permissions and
 *  limitations under the License.
 *
 *                    $$$$$$\  $$$$$$$\   $$$$$$\
 *                   $$  __$$\ $$  __$$\ $$  __$$\
 *                   $$ /  \__|$$ |  $$ |$$ /  \__|
 *                   $$ |      $$$$$$$  |$$ |$$$$\
 *                   $$ |      $$  ____/ $$ |\_$$ |
 *                   $$ |  $$\ $$ |      $$ |  $$ |
 *                   \$$$$$   |$$ |      \$$$$$   |
 *                    \______/ \__|       \______/
 *
 */

package de.fraunhofer.aisec.cpg.helpers;

import static java.nio.charset.StandardCharsets.UTF_8;

import de.fraunhofer.aisec.cpg.graph.Node;
import java.io.ByteArrayOutputStream;
import java.io.File;
import java.io.IOException;
import java.io.InputStream;
<<<<<<< HEAD
import java.util.Arrays;
import java.util.Collection;
import java.util.HashSet;
import java.util.IdentityHashMap;
import java.util.List;
import java.util.Map;
import java.util.Set;
import java.util.function.Function;
=======
import java.util.*;
>>>>>>> 1057e886
import java.util.function.Predicate;
import java.util.stream.Collectors;
import org.checkerframework.checker.nullness.qual.NonNull;

public class Util {

  /**
   * Filters a list of elements with common type T for all elements of instance S, returning a list
   * of type {@link List}.
   *
   * @param genericList List with elements fo type T.
   * @param specificClass Class type to filter for.
   * @param <T> Generic List type.
   * @param <S> Class type to filter for.
   * @return a specific List as all elements are cast to the specified class type.
   */
  public static <T, S extends T> List<S> filterCast(List<T> genericList, Class<S> specificClass) {
    return genericList.stream()
        .filter(g -> specificClass.isAssignableFrom(g.getClass()))
        .map(specificClass::cast)
        .collect(Collectors.toList());
  }

  /**
   * Given a root node in the AST graph, all AST children of the node are filtered for a specific
   * CPG Node type and returned.
   *
   * @param node root of the searched AST subtree
   * @param specificClass Class type to be searched for
   * @param <S> Type variable that allows returning a list of specific type
   * @return a List of searched types
   */
  public static <S extends Node> List<S> subnodesOfType(Node node, Class<S> specificClass) {
    return filterCast(SubgraphWalker.flattenAST(node), specificClass).stream()
        .filter(distinctByIdentity())
        .collect(Collectors.toList());
  }

  public static <S extends Node> List<S> subnodesOfType(
      Collection<? extends Node> roots, Class<S> specificClass) {
    return roots.stream()
        .map(n -> subnodesOfType(n, specificClass))
        .flatMap(Collection::stream)
        .filter(distinctByIdentity())
        .collect(Collectors.toList());
  }

  /**
   * Filters the nodes in the AST subtree at root <code>node</code> for Nodes with the specified
   * code.
   *
   * @param node root of the subtree that is searched.
   * @param searchCode exact code that a node needs to have.
   * @return a list of nodes with the specified String.
   */
  public static List<Node> subnodesOfCode(Node node, String searchCode) {
    return SubgraphWalker.flattenAST(node).stream()
        .filter(n -> n.getCode() != null && n.getCode().equals(searchCode))
        .collect(Collectors.toList());
  }

  public static boolean eogConnect(Connect cn, Edge en, Node n, Connect cr, Node... refs) {
    return eogConnect(Quantifier.ALL, cn, en, n, cr, refs);
  }

  public static boolean eogConnect(Quantifier q, Connect cn, Edge en, Node n, Node... refs) {
    return eogConnect(q, cn, en, n, Connect.SUBTREE, refs);
  }

  public static boolean eogConnect(Quantifier q, Edge en, Node n, Connect cr, Node... refs) {
    return eogConnect(q, Connect.SUBTREE, en, n, cr, refs);
  }

  public static boolean eogConnect(Connect cn, Edge en, Node n, Node... refs) {
    return eogConnect(Quantifier.ALL, cn, en, n, Connect.SUBTREE, refs);
  }

  public static boolean eogConnect(Quantifier q, Edge en, Node n, Node... refs) {
    return eogConnect(q, Connect.SUBTREE, en, n, Connect.SUBTREE, refs);
  }

  public static boolean eogConnect(Edge en, Node n, Connect cr, Node... refs) {
    return eogConnect(Quantifier.ALL, Connect.SUBTREE, en, n, cr, refs);
  }

  public static boolean eogConnect(Edge en, Node n, Node... refs) {
    return eogConnect(Quantifier.ALL, Connect.SUBTREE, en, n, Connect.SUBTREE, refs);
  }

  /**
   * Checks if the Node <code>n</code> connects to the nodes in <code>refs</code> over the CPGS EOG
   * graph edges that depict the evaluation order. The parameter q defines if all edges of interest
   * to node must connect to an edge in refs or one is enough, cn and cr define whether the passed
   * AST nodes themselves are used to search the connections or the EOG Border nodes in the AST
   * subnode. Finally, en defines whether the EOG edges go * from n to r in refs or the inverse.
   *
   * @param q - The quantifier, all or any node of n must connect to refs, defaults to ALL.
   * @param cn - NODE if n itself is the node to connect or SUBTREE if the EOG borders are of
   *     interest. Defaults to SUBTREE
   * @param en - The Edge direction and therefore the borders of n to connect to refs
   * @param n - Node of interest
   * @param cr - NODE if refs nodes itself are the nodes to connect or SUBTREE if the EOG borders
   *     are of interest
   * @param refs - Multiple reference nodes that can be passed as varargs
   * @return true if all/any of the connections from node connect to n.
   */
  public static boolean eogConnect(
      Quantifier q, Connect cn, Edge en, Node n, Connect cr, Node... refs) {
    List<Node> nodeSide = List.of(n);
    Edge er = en == Edge.ENTRIES ? Edge.EXITS : Edge.ENTRIES;
    List<Node> refSide = Arrays.asList(refs);
    if (cn == Connect.SUBTREE) {
      SubgraphWalker.Border border = SubgraphWalker.getEOGPathEdges(n);
      nodeSide =
          en == Edge.ENTRIES
              ? border.getEntries().stream()
                  .flatMap(r -> r.getPrevEOG().stream())
                  .collect(Collectors.toList())
              : border.getExits();
    } else {
      nodeSide =
          nodeSide.stream()
              .flatMap(node -> (en == Edge.ENTRIES ? node.getPrevEOG() : List.of(node)).stream())
              .collect(Collectors.toList());
    }
    if (cr == Connect.SUBTREE) {
      List<SubgraphWalker.Border> borders =
          Arrays.stream(refs).map(SubgraphWalker::getEOGPathEdges).collect(Collectors.toList());
      refSide =
          borders.stream()
              .flatMap(
                  border ->
                      (Edge.ENTRIES == er
                          ? border.getEntries().stream().flatMap(r -> r.getPrevEOG().stream())
                          : border.getExits().stream()))
              .collect(Collectors.toList());
    } else {
      refSide =
          refSide.stream()
              .flatMap(node -> (er == Edge.ENTRIES ? node.getPrevEOG() : List.of(node)).stream())
              .collect(Collectors.toList());
    }
    final List<Node> refNodes = refSide;
    return Quantifier.ANY == q
        ? nodeSide.stream().anyMatch(refNodes::contains)
        : refNodes.containsAll(nodeSide);
  }

  public static String inputStreamToString(InputStream inputStream) throws IOException {
    try (ByteArrayOutputStream result = new ByteArrayOutputStream()) {
      byte[] buffer = new byte[1024];
      int length;
      while ((length = inputStream.read(buffer)) != -1) {
        result.write(buffer, 0, length);
      }

      return result.toString(UTF_8);
    }
  }

  public static <T> Predicate<T> distinctByIdentity() {
    Map<Object, Boolean> seen = new IdentityHashMap<>();
    return t -> {
      if (seen.containsKey(t)) {
        return false;
      } else {
        seen.put(t, true);
        return true;
      }
    };
  }

<<<<<<< HEAD
  public static <T> Predicate<T> distinctBy(Function<? super T, ?> by) {
    Set<Object> seen = new HashSet<>();
    return t -> seen.add(by.apply(t));
=======
  public static String getExtension(@NonNull File file) {
    int pos = file.getName().lastIndexOf('.');
    if (pos > 0) {
      return file.getName().substring(pos).toLowerCase();
    } else {
      return "";
    }
>>>>>>> 1057e886
  }

  public enum Connect {
    NODE,
    SUBTREE;
  }

  public enum Quantifier {
    ANY,
    ALL;
  }

  public enum Edge {
    ENTRIES,
    EXITS;
  }
}<|MERGE_RESOLUTION|>--- conflicted
+++ resolved
@@ -33,18 +33,8 @@
 import java.io.File;
 import java.io.IOException;
 import java.io.InputStream;
-<<<<<<< HEAD
-import java.util.Arrays;
-import java.util.Collection;
-import java.util.HashSet;
-import java.util.IdentityHashMap;
-import java.util.List;
-import java.util.Map;
-import java.util.Set;
+import java.util.*;
 import java.util.function.Function;
-=======
-import java.util.*;
->>>>>>> 1057e886
 import java.util.function.Predicate;
 import java.util.stream.Collectors;
 import org.checkerframework.checker.nullness.qual.NonNull;
@@ -217,11 +207,11 @@
     };
   }
 
-<<<<<<< HEAD
   public static <T> Predicate<T> distinctBy(Function<? super T, ?> by) {
     Set<Object> seen = new HashSet<>();
     return t -> seen.add(by.apply(t));
-=======
+  }
+
   public static String getExtension(@NonNull File file) {
     int pos = file.getName().lastIndexOf('.');
     if (pos > 0) {
@@ -229,7 +219,6 @@
     } else {
       return "";
     }
->>>>>>> 1057e886
   }
 
   public enum Connect {
