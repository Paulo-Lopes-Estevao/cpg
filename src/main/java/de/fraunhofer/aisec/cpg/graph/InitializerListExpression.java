/*
 * Copyright (c) 2019, Fraunhofer AISEC. All rights reserved.
 *
 *  Licensed under the Apache License, Version 2.0 (the "License");
 *  you may not use this file except in compliance with the License.
 *  You may obtain a copy of the License at
 *
 *       http://www.apache.org/licenses/LICENSE-2.0
 *
 *  Unless required by applicable law or agreed to in writing, software
 *  distributed under the License is distributed on an "AS IS" BASIS,
 *  WITHOUT WARRANTIES OR CONDITIONS OF ANY KIND, either express or implied.
 *  See the License for the specific language governing permissions and
 *  limitations under the License.
 *
 *                    $$$$$$\  $$$$$$$\   $$$$$$\
 *                   $$  __$$\ $$  __$$\ $$  __$$\
 *                   $$ /  \__|$$ |  $$ |$$ /  \__|
 *                   $$ |      $$$$$$$  |$$ |$$$$\
 *                   $$ |      $$  ____/ $$ |\_$$ |
 *                   $$ |  $$\ $$ |      $$ |  $$ |
 *                   \$$$$$   |$$ |      \$$$$$   |
 *                    \______/ \__|       \______/
 *
 */

package de.fraunhofer.aisec.cpg.graph;

import de.fraunhofer.aisec.cpg.graph.HasType.TypeListener;
import de.fraunhofer.aisec.cpg.graph.type.Type;
import java.util.*;
import java.util.stream.Collectors;
import org.apache.commons.lang3.builder.ToStringBuilder;

/** A list of initializer expressions. */
public class InitializerListExpression extends Expression implements TypeListener {

  /** The list of initializers. */
  @SubGraph("AST")
  private List<Expression> initializers = new ArrayList<>();

  public List<Expression> getInitializers() {
    return initializers;
  }

  public void setInitializers(List<Expression> initializers) {
    if (this.initializers != null) {
      this.initializers.forEach(
          i -> {
            i.unregisterTypeListener(this);
            this.removePrevDFG(i);
          });
    }
    this.initializers = initializers;
    if (initializers != null) {
      initializers.forEach(
          i -> {
            i.registerTypeListener(this);
            this.addPrevDFG(i);
          });
    }
  }

  @Override
  public void typeChanged(HasType src, HasType root, Type oldType) {
    if (!TypeManager.getInstance().isUnknown(this.type)
        && src.getPropagationType().equals(oldType)) {
      return;
    }

    Type previous = this.type;
    Type newType;
    Set<Type> subTypes;

<<<<<<< HEAD
    Set<Type> types =
        this.initializers
            .parallelStream()
            .map(Expression::getPropagationType)
            .filter(Objects::nonNull)
            .map(
                t -> {
                  Type arrayType = t.duplicate();
                  arrayType.reference();
                  arrayType = TypeManager.getInstance().registerType(arrayType);
                  return arrayType;
                })
            .collect(Collectors.toSet());
    Type alternative = !types.isEmpty() ? types.iterator().next() : null;
    Type commonType = TypeManager.getInstance().getCommonType(types).orElse(alternative);
    Set<Type> subTypes = new HashSet<>(getPossibleSubTypes());
    subTypes.remove(oldType);
    subTypes.addAll(types);
=======
    if (this.initializers.contains(src)) {
      Set<Type> types =
          this.initializers
              .parallelStream()
              .map(Expression::getType)
              .filter(Objects::nonNull)
              .map(t -> Type.createFrom(t.toString() + "[]"))
              .collect(Collectors.toSet());
      Type alternative = !types.isEmpty() ? types.iterator().next() : Type.getUnknown();
      newType = TypeManager.getInstance().getCommonType(types).orElse(alternative);
      subTypes = new HashSet<>(getPossibleSubTypes());
      subTypes.remove(oldType);
      subTypes.addAll(types);
    } else {
      newType = src.getType();
      subTypes = new HashSet<>(getPossibleSubTypes());
      subTypes.remove(oldType);
      subTypes.add(newType);
    }
>>>>>>> fa053cf7

    setType(newType, root);
    setPossibleSubTypes(subTypes, root);

    if (!previous.equals(this.type)) {
      this.type.setTypeOrigin(Type.Origin.DATAFLOW);
    }
  }

  @Override
  public void possibleSubTypesChanged(HasType src, HasType root, Set<Type> oldSubTypes) {
    Set<Type> subTypes = new HashSet<>(getPossibleSubTypes());
    subTypes.addAll(src.getPossibleSubTypes());
    setPossibleSubTypes(subTypes, root);
  }

  @Override
  public String toString() {
    return new ToStringBuilder(this, Node.TO_STRING_STYLE)
        .appendSuper(super.toString())
        .append("initializers", initializers)
        .toString();
  }

  @Override
  public boolean equals(Object o) {
    if (this == o) {
      return true;
    }
    if (!(o instanceof InitializerListExpression)) {
      return false;
    }
    InitializerListExpression that = (InitializerListExpression) o;
    return super.equals(that) && Objects.equals(initializers, that.initializers);
  }

  @Override
  public int hashCode() {
    return super.hashCode();
  }
}<|MERGE_RESOLUTION|>--- conflicted
+++ resolved
@@ -72,33 +72,13 @@
     Type newType;
     Set<Type> subTypes;
 
-<<<<<<< HEAD
-    Set<Type> types =
-        this.initializers
-            .parallelStream()
-            .map(Expression::getPropagationType)
-            .filter(Objects::nonNull)
-            .map(
-                t -> {
-                  Type arrayType = t.duplicate();
-                  arrayType.reference();
-                  arrayType = TypeManager.getInstance().registerType(arrayType);
-                  return arrayType;
-                })
-            .collect(Collectors.toSet());
-    Type alternative = !types.isEmpty() ? types.iterator().next() : null;
-    Type commonType = TypeManager.getInstance().getCommonType(types).orElse(alternative);
-    Set<Type> subTypes = new HashSet<>(getPossibleSubTypes());
-    subTypes.remove(oldType);
-    subTypes.addAll(types);
-=======
     if (this.initializers.contains(src)) {
       Set<Type> types =
           this.initializers
               .parallelStream()
               .map(Expression::getType)
               .filter(Objects::nonNull)
-              .map(t -> Type.createFrom(t.toString() + "[]"))
+              .map(t -> TypeManager.getInstance().registerType(Type.createFrom(t.toString() + "[]")))
               .collect(Collectors.toSet());
       Type alternative = !types.isEmpty() ? types.iterator().next() : Type.getUnknown();
       newType = TypeManager.getInstance().getCommonType(types).orElse(alternative);
@@ -111,7 +91,6 @@
       subTypes.remove(oldType);
       subTypes.add(newType);
     }
->>>>>>> fa053cf7
 
     setType(newType, root);
     setPossibleSubTypes(subTypes, root);
