--- conflicted
+++ resolved
@@ -28,19 +28,12 @@
 
 import de.fraunhofer.aisec.cpg.graph.DeclarationHolder;
 import de.fraunhofer.aisec.cpg.graph.Node;
-<<<<<<< HEAD
-import de.fraunhofer.aisec.cpg.graph.declarations.VariableDeclaration;
-import java.util.ArrayList;
-import java.util.List;
-=======
 import de.fraunhofer.aisec.cpg.graph.SubGraph;
 import de.fraunhofer.aisec.cpg.graph.declarations.Declaration;
 import de.fraunhofer.aisec.cpg.graph.declarations.VariableDeclaration;
 import java.util.ArrayList;
 import java.util.List;
-import java.util.Objects;
 import org.checkerframework.checker.nullness.qual.NonNull;
->>>>>>> c75c5da2
 
 /** A statement. */
 public class Statement extends Node implements DeclarationHolder {
@@ -50,13 +43,9 @@
    * VariableDeclaration} extracted from Block because for, while, if, switch can declare locals in
    * their condition or initializers
    */
-<<<<<<< HEAD
-  private List<VariableDeclaration> locals = new ArrayList<>();
-=======
   // TODO: This is actually an AST node just for a subset of nodes, i.e. initializers in for-loops
   @SubGraph("AST")
   protected List<VariableDeclaration> locals = new ArrayList<>();
->>>>>>> c75c5da2
 
   public List<VariableDeclaration> getLocals() {
     return locals;
@@ -65,25 +54,6 @@
   public void setLocals(List<VariableDeclaration> locals) {
     this.locals = locals;
   }
-<<<<<<< HEAD
-=======
-
-  @Override
-  public boolean equals(Object o) {
-    if (this == o) {
-      return true;
-    }
-    if (!(o instanceof Statement)) {
-      return false;
-    }
-    Statement statement = (Statement) o;
-    return super.equals(statement) && Objects.equals(locals, statement.locals);
-  }
-
-  @Override
-  public int hashCode() {
-    return super.hashCode();
-  }
 
   @Override
   public void addDeclaration(@NonNull Declaration declaration) {
@@ -91,5 +61,4 @@
       this.locals.add((VariableDeclaration) declaration);
     }
   }
->>>>>>> c75c5da2
 }