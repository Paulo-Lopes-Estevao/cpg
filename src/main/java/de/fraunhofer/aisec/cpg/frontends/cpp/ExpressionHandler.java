--- conflicted
+++ resolved
@@ -33,6 +33,7 @@
 import de.fraunhofer.aisec.cpg.graph.*;
 import de.fraunhofer.aisec.cpg.graph.type.*;
 import de.fraunhofer.aisec.cpg.sarif.PhysicalLocation;
+import de.fraunhofer.aisec.cpg.sarif.PhysicalLocation;
 import java.math.BigInteger;
 import java.util.ArrayList;
 import java.util.List;
@@ -288,7 +289,6 @@
 
   private Expression handleFieldReference(CPPASTFieldReference ctx) {
     Expression base = this.handle(ctx.getFieldOwner());
-<<<<<<< HEAD
     // Replace Literal this with a reference pointing to this
     if (base instanceof Literal && ((Literal) base).getValue().equals("this")) {
       PhysicalLocation location = base.getLocation();
@@ -299,14 +299,6 @@
               base.getCode());
       base.setLocation(location);
     }
-    // TODO: this should actually be the MemberDeclaration of the defined record
-    // for now we just create a reference declaration
-    String identifierName = ctx.getFieldName().toString();
-    DeclaredReferenceExpression member =
-        NodeBuilder.newDeclaredReferenceExpression(
-            identifierName, UnknownType.getUnknownType(), ctx.getFieldName().getRawSignature());
-=======
->>>>>>> 8e7c63ee
 
     MemberExpression memberExpression =
         NodeBuilder.newMemberExpression(
