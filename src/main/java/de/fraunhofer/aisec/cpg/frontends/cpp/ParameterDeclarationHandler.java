--- conflicted
+++ resolved
@@ -93,18 +93,14 @@
             false,
             ctx.getRawSignature());
 
-    // set type
-<<<<<<< HEAD
-    paramVariableDeclaration.setType(
-        TypeParser.createFrom(ctx.getDeclSpecifier().toString() + typeAdjustment));
-=======
-    paramVariableDeclaration.setType(Type.createFrom(ctx.getDeclSpecifier().toString()));
 
-    // forward type adjustment
+
+
     if (!typeAdjustment.isEmpty()) {
-      paramVariableDeclaration.getType().setTypeAdjustment(typeAdjustment);
+      paramVariableDeclaration.setType(Type.createFrom(ctx.getDeclSpecifier().toString() + typeAdjustment));
+    } else{
+      paramVariableDeclaration.setType(Type.createFrom(ctx.getDeclSpecifier().toString()));
     }
->>>>>>> fa053cf7
 
     return paramVariableDeclaration;
   }
