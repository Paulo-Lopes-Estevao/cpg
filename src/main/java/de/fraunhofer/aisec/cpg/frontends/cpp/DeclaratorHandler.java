/*
 * Copyright (c) 2019, Fraunhofer AISEC. All rights reserved.
 *
 *  Licensed under the Apache License, Version 2.0 (the "License");
 *  you may not use this file except in compliance with the License.
 *  You may obtain a copy of the License at
 *
 *       http://www.apache.org/licenses/LICENSE-2.0
 *
 *  Unless required by applicable law or agreed to in writing, software
 *  distributed under the License is distributed on an "AS IS" BASIS,
 *  WITHOUT WARRANTIES OR CONDITIONS OF ANY KIND, either express or implied.
 *  See the License for the specific language governing permissions and
 *  limitations under the License.
 *
 *                    $$$$$$\  $$$$$$$\   $$$$$$\
 *                   $$  __$$\ $$  __$$\ $$  __$$\
 *                   $$ /  \__|$$ |  $$ |$$ /  \__|
 *                   $$ |      $$$$$$$  |$$ |$$$$\
 *                   $$ |      $$  ____/ $$ |\_$$ |
 *                   $$ |  $$\ $$ |      $$ |  $$ |
 *                   \$$$$$   |$$ |      \$$$$$   |
 *                    \______/ \__|       \______/
 *
 */

package de.fraunhofer.aisec.cpg.frontends.cpp;

import de.fraunhofer.aisec.cpg.frontends.Handler;
import de.fraunhofer.aisec.cpg.graph.*;
import de.fraunhofer.aisec.cpg.graph.type.FunctionPointerType;
import de.fraunhofer.aisec.cpg.graph.type.Type;
import de.fraunhofer.aisec.cpg.graph.type.TypeParser;
import de.fraunhofer.aisec.cpg.graph.type.UnknownType;
import de.fraunhofer.aisec.cpg.passes.scopes.RecordScope;
import de.fraunhofer.aisec.cpg.passes.scopes.Scope;
import java.lang.reflect.Method;
import java.util.ArrayList;
import java.util.Collections;
import java.util.regex.Matcher;
import java.util.regex.Pattern;
import org.eclipse.cdt.core.dom.ast.*;
import org.eclipse.cdt.core.dom.ast.cpp.ICPPASTCompositeTypeSpecifier;
import org.eclipse.cdt.core.dom.ast.cpp.ICPPASTParameterDeclaration;
import org.eclipse.cdt.internal.core.dom.parser.cpp.*;

class DeclaratorHandler extends Handler<Declaration, IASTNameOwner, CXXLanguageFrontend> {

  DeclaratorHandler(CXXLanguageFrontend lang) {
    super(Declaration::new, lang);

    map.put(CPPASTDeclarator.class, ctx -> handleDeclarator((CPPASTDeclarator) ctx));
    map.put(CPPASTArrayDeclarator.class, ctx -> handleDeclarator((CPPASTDeclarator) ctx));
    map.put(
        CPPASTFunctionDeclarator.class,
        ctx -> handleFunctionDeclarator((CPPASTFunctionDeclarator) ctx));
    map.put(
        CPPASTCompositeTypeSpecifier.class,
        ctx -> handleCompositeTypeSpecifier((CPPASTCompositeTypeSpecifier) ctx));
  }

  private int getEvaluatedIntegerValue(IASTExpression exp) {
    try {
      Method method = exp.getClass().getMethod("getEvaluation");
      ICPPEvaluation evaluation = (ICPPEvaluation) method.invoke(exp);
      return evaluation.getValue().numberValue().intValue();
    } catch (Exception e) {
      return -1;
    }
  }

  private VariableDeclaration handleDeclarator(CPPASTDeclarator ctx) {
    // type will be filled out later
    VariableDeclaration declaration =
        NodeBuilder.newVariableDeclaration(
<<<<<<< HEAD
            ctx.getName().toString(), UnknownType.getUnknownType(), ctx.getRawSignature());
=======
            ctx.getName().toString(), Type.getUnknown(), ctx.getRawSignature(), true);

>>>>>>> fa053cf7
    IASTInitializer init = ctx.getInitializer();

    if (init != null) {
      declaration.setInitializer(lang.getInitializerHandler().handle(init));
    }

<<<<<<< HEAD
=======
    String typeAdjustment =
        List.of(ctx.getPointerOperators()).stream()
            .map(IASTNode::getRawSignature)
            .collect(Collectors.joining());
    if (ctx instanceof CPPASTArrayDeclarator) {
      /* TODO This is responsible for adding array size to the type adjustment. To be determined
          whether this is necessary and in which form it should be adopted
      CPPASTArrayDeclarator arrayDecl = (CPPASTArrayDeclarator) ctx;
      List<String> dimensions = new ArrayList<>();
      int elementMultiplier = 1;
      for (IASTArrayModifier mod : arrayDecl.getArrayModifiers()) {
        dimensions.add(mod.getRawSignature());
        if (mod.getRawSignature().length() > 2) {
          int dimension = getEvaluatedIntegerValue(mod.getConstantExpression());
          if (dimension == -1) {
            elementMultiplier = -1;
            break;
          }
          dimensions.set(dimensions.size() - 1, "[" + dimension + "]");
          elementMultiplier *= dimension;
        }
      }
      if (declaration.getInitializer() instanceof InitializerListExpression) {
        InitializerListExpression initList =
            (InitializerListExpression) declaration.getInitializer();
        // narrow down array type to size of initializer list expression

        // Here one could compute the statically determinable dimension size from the initializer.
        // The initializer list may
        // be flattened and the computation is far from trivial if the dimension expression is
        // constant but has to be evaluated
        // In newer standards dynamic length arrays are possible.
        if (dimensions.get(0).length() <= 2)
          if (initList.getInitializers().stream()
              .noneMatch(elmt -> elmt instanceof InitializerListExpression)) {
            if (elementMultiplier > 0)
              dimensions.set(
                  0,
                  "["
                      + (-Math.floorDiv(-initList.getInitializers().size(), elementMultiplier))
                      + "]");
          } else {
            dimensions.set(0, "[" + initList.getInitializers().size() + "]");
          }

        typeAdjustment += String.join("", dimensions);

      } else if (declaration.getInitializer() instanceof Literal
          && ((Literal) declaration.getInitializer()).getValue() instanceof String) {
        // narrow down array type to length of string literal
        typeAdjustment +=
            "["
                + (((String) ((Literal) declaration.getInitializer()).getValue()).length() + 1)
                + "]";
      } else {
        typeAdjustment += String.join("", dimensions);
      }
      */
      typeAdjustment += "[]";
      declaration.setIsArray(true);
    }

    // forward type adjustments
    if (!typeAdjustment.isEmpty()) {
      declaration.getType().setTypeAdjustment(typeAdjustment);
    }
>>>>>>> fa053cf7
    lang.getScopeManager().addValueDeclaration(declaration);
    return declaration;
  }

  private ValueDeclaration handleFunctionDeclarator(CPPASTFunctionDeclarator ctx) {
    // Attention! If this declarator has no name, this is not actually a new function but
    // rather a function pointer
    if (ctx.getName().toString().isEmpty()) {
      return handleFunctionPointer(ctx);
    }
    String name = ctx.getName().toString();

    FunctionDeclaration declaration;

    // check for function definitions that are really methods and constructors
    if (name.contains("::")) {
      String[] rr = name.split("::");

      String recordName = rr[0];
      String methodName = rr[1];

      declaration =
          NodeBuilder.newMethodDeclaration(
              methodName,
              ctx.getRawSignature(),
              false,
              this.lang.getRecordForName(recordName).orElse(null));
    } else {
      declaration = NodeBuilder.newFunctionDeclaration(name, ctx.getRawSignature());
    }
    lang.getScopeManager().enterScope(declaration);

    int i = 0;
    for (ICPPASTParameterDeclaration param : ctx.getParameters()) {
      ParamVariableDeclaration arg = lang.getParameterDeclarationHandler().handle(param);

      IBinding binding = ctx.getParameters()[i].getDeclarator().getName().resolveBinding();

      if (binding != null) {
        lang.cacheDeclaration(binding, arg);
      }

      arg.setArgumentIndex(i);
      // Note that this .addValueDeclaration call already adds arg to the function's parameters.
      // This is why the following line has been commented out by @KW
      lang.getScopeManager().addValueDeclaration(arg);
      // declaration.getParameters().add(arg);
      i++;
    }

    // Check for varargs. Note the difference to Java: here, we don't have a named array
    // containing the varargs, but they are rather treated as kind of an invisible arg list that is
    // appended to the original ones. For coherent graph behaviour, we introduce a dummy that
    // wraps this list
    if (ctx.takesVarArgs()) {
      ParamVariableDeclaration varargs =
          NodeBuilder.newMethodParameterIn("va_args", UnknownType.getUnknownType(), true, "");
      varargs.setArgumentIndex(i);
      lang.getScopeManager().addValueDeclaration(varargs);
    }

<<<<<<< HEAD
=======
    // forward type adjustments
    String typeAdjustment =
        List.of(ctx.getPointerOperators()).stream()
            .map(IASTNode::getRawSignature)
            .collect(Collectors.joining());
    if (!typeAdjustment.isEmpty()) {
      declaration.getType().setTypeAdjustment(typeAdjustment);
    }

>>>>>>> fa053cf7
    //    lang.addFunctionDeclaration(declaration);
    lang.getScopeManager().leaveScope(declaration);
    return declaration;
  }

  private ValueDeclaration handleFunctionPointer(CPPASTFunctionDeclarator ctx) {
    Expression initializer =
        ctx.getInitializer() == null
            ? null
            : lang.getInitializerHandler().handle(ctx.getInitializer());
    // unfortunately we are not told whether this is a field or not, so we have to find it out
    // ourselves
    ValueDeclaration result;
    FunctionDeclaration currFunction = lang.getScopeManager().getCurrentFunction();
    if (currFunction != null) {
      // variable
      result =
          NodeBuilder.newVariableDeclaration(
              ctx.getNestedDeclarator().getName().toString(),
<<<<<<< HEAD
              UnknownType.getUnknownType(),
              ctx.getRawSignature());
=======
              Type.getUnknown(),
              ctx.getRawSignature(),
              true);
>>>>>>> fa053cf7
      ((VariableDeclaration) result).setInitializer(initializer);
      result.setLocation(lang.getLocationFromRawNode(ctx));
      // TODO SH add real function pointer handling
      result.setType(
          new FunctionPointerType(
              new Type.Qualifier(), Type.Storage.AUTO, new ArrayList<>(), null));
      result.refreshType();
    } else {
      RecordScope recordScope =
          (RecordScope) lang.getScopeManager().getFirstScopeThat(RecordScope.class::isInstance);
      // if (recordScope != null) {
      // field
      String code = ctx.getRawSignature();
      Pattern namePattern = Pattern.compile("\\((\\*|.+\\*)(?<name>[^)]*)");
      Matcher matcher = namePattern.matcher(code);
      String name = "";
      if (matcher.find()) {
        name = matcher.group("name").strip();
      }
      result =
          NodeBuilder.newFieldDeclaration(
              name,
              UnknownType.getUnknownType(),
              Collections.emptyList(),
              code,
              lang.getLocationFromRawNode(ctx),
              initializer,
              true);
      result.setLocation(lang.getLocationFromRawNode(ctx));
      // TODO SH add real function pointer handling
      result.setType(
          new FunctionPointerType(
              new Type.Qualifier(), Type.Storage.AUTO, new ArrayList<>(), null));
      result.refreshType();
      /*} else {
        // not in a record and not in a field, strange. This should not happen
        log.error(
            "Function pointer declaration that is neither in a function nor in a record. "
                + "This should not happen!");
        return null;
      }*/
    }
    return result;
  }

  private RecordDeclaration handleCompositeTypeSpecifier(CPPASTCompositeTypeSpecifier ctx) {
    String kind;
    switch (ctx.getKey()) {
      default:
      case IASTCompositeTypeSpecifier.k_struct:
        kind = "struct";
        break;
      case IASTCompositeTypeSpecifier.k_union:
        kind = "union";
        break;
      case ICPPASTCompositeTypeSpecifier.k_class:
        kind = "class";
        break;
    }
    RecordDeclaration recordDeclaration =
        NodeBuilder.newRecordDeclaration(
            lang.getScopeManager().getCurrentNamePrefixWithDelimiter() + ctx.getName().toString(),
            new ArrayList<>(),
            kind,
            ctx.getRawSignature());

    this.lang.addRecord(recordDeclaration);

    lang.getScopeManager().enterScope(recordDeclaration);

    if (kind.equals("class")) {
      de.fraunhofer.aisec.cpg.graph.FieldDeclaration thisDeclaration =
          NodeBuilder.newFieldDeclaration(
              "this",
              TypeParser.createFrom(ctx.getName().toString()),
              new ArrayList<>(),
              "this",
              null,
              null,
              true);
      recordDeclaration.getFields().add(thisDeclaration);
      lang.getScopeManager().addValueDeclaration(thisDeclaration);
    }

    for (IASTDeclaration member : ctx.getMembers()) {
      if (member instanceof CPPASTVisibilityLabel) {
        // TODO: parse visibility
        continue;
      }
      Declaration declaration = lang.getDeclarationHandler().handle(member);
      Scope declarationScope = lang.getScopeManager().getScopeOfStatment(declaration);

      if (declaration instanceof FunctionDeclaration) {
        MethodDeclaration method =
            MethodDeclaration.from((FunctionDeclaration) declaration, recordDeclaration);
        declaration.disconnectFromGraph();

        // check, if its a constructor
        if (declaration.getName().equals(recordDeclaration.getName())) {
          ConstructorDeclaration constructor = ConstructorDeclaration.from(method);
          if (declarationScope != null) {
            declarationScope.setAstNode(
                constructor); // Adjust cpg Node by which scopes are identified
          }
          recordDeclaration.getConstructors().add(constructor);
        } else {
          recordDeclaration.getMethods().add(method);
        }

        if (declarationScope != null) {
          declarationScope.setAstNode(method); // Adjust cpg Node by which scopes are identified
        }
      } else if (declaration instanceof VariableDeclaration) {
        recordDeclaration.getFields().add(FieldDeclaration.from((VariableDeclaration) declaration));
      } else if (declaration instanceof FieldDeclaration) {
        recordDeclaration.getFields().add((FieldDeclaration) declaration);
      } else if (declaration instanceof RecordDeclaration) {
        recordDeclaration.getRecords().add((RecordDeclaration) declaration);
      }
    }

    if (recordDeclaration.getConstructors().isEmpty()) {
      de.fraunhofer.aisec.cpg.graph.ConstructorDeclaration constructorDeclaration =
          NodeBuilder.newConstructorDeclaration(
              recordDeclaration.getName(), recordDeclaration.getName(), recordDeclaration);
      recordDeclaration.getConstructors().add(constructorDeclaration);
      lang.getScopeManager().addValueDeclaration(constructorDeclaration);
    }

    lang.getScopeManager().leaveScope(recordDeclaration);
    return recordDeclaration;
  }
}<|MERGE_RESOLUTION|>--- conflicted
+++ resolved
@@ -73,87 +73,13 @@
     // type will be filled out later
     VariableDeclaration declaration =
         NodeBuilder.newVariableDeclaration(
-<<<<<<< HEAD
-            ctx.getName().toString(), UnknownType.getUnknownType(), ctx.getRawSignature());
-=======
-            ctx.getName().toString(), Type.getUnknown(), ctx.getRawSignature(), true);
-
->>>>>>> fa053cf7
+            ctx.getName().toString(), UnknownType.getUnknownType(), ctx.getRawSignature(), true);
     IASTInitializer init = ctx.getInitializer();
 
     if (init != null) {
       declaration.setInitializer(lang.getInitializerHandler().handle(init));
     }
 
-<<<<<<< HEAD
-=======
-    String typeAdjustment =
-        List.of(ctx.getPointerOperators()).stream()
-            .map(IASTNode::getRawSignature)
-            .collect(Collectors.joining());
-    if (ctx instanceof CPPASTArrayDeclarator) {
-      /* TODO This is responsible for adding array size to the type adjustment. To be determined
-          whether this is necessary and in which form it should be adopted
-      CPPASTArrayDeclarator arrayDecl = (CPPASTArrayDeclarator) ctx;
-      List<String> dimensions = new ArrayList<>();
-      int elementMultiplier = 1;
-      for (IASTArrayModifier mod : arrayDecl.getArrayModifiers()) {
-        dimensions.add(mod.getRawSignature());
-        if (mod.getRawSignature().length() > 2) {
-          int dimension = getEvaluatedIntegerValue(mod.getConstantExpression());
-          if (dimension == -1) {
-            elementMultiplier = -1;
-            break;
-          }
-          dimensions.set(dimensions.size() - 1, "[" + dimension + "]");
-          elementMultiplier *= dimension;
-        }
-      }
-      if (declaration.getInitializer() instanceof InitializerListExpression) {
-        InitializerListExpression initList =
-            (InitializerListExpression) declaration.getInitializer();
-        // narrow down array type to size of initializer list expression
-
-        // Here one could compute the statically determinable dimension size from the initializer.
-        // The initializer list may
-        // be flattened and the computation is far from trivial if the dimension expression is
-        // constant but has to be evaluated
-        // In newer standards dynamic length arrays are possible.
-        if (dimensions.get(0).length() <= 2)
-          if (initList.getInitializers().stream()
-              .noneMatch(elmt -> elmt instanceof InitializerListExpression)) {
-            if (elementMultiplier > 0)
-              dimensions.set(
-                  0,
-                  "["
-                      + (-Math.floorDiv(-initList.getInitializers().size(), elementMultiplier))
-                      + "]");
-          } else {
-            dimensions.set(0, "[" + initList.getInitializers().size() + "]");
-          }
-
-        typeAdjustment += String.join("", dimensions);
-
-      } else if (declaration.getInitializer() instanceof Literal
-          && ((Literal) declaration.getInitializer()).getValue() instanceof String) {
-        // narrow down array type to length of string literal
-        typeAdjustment +=
-            "["
-                + (((String) ((Literal) declaration.getInitializer()).getValue()).length() + 1)
-                + "]";
-      } else {
-        typeAdjustment += String.join("", dimensions);
-      }
-      */
-      typeAdjustment += "[]";
-      declaration.setIsArray(true);
-    }
-
-    // forward type adjustments
-    if (!typeAdjustment.isEmpty()) {
-      declaration.getType().setTypeAdjustment(typeAdjustment);
-    }
->>>>>>> fa053cf7
     lang.getScopeManager().addValueDeclaration(declaration);
     return declaration;
   }
@@ -215,18 +141,6 @@
       lang.getScopeManager().addValueDeclaration(varargs);
     }
 
-<<<<<<< HEAD
-=======
-    // forward type adjustments
-    String typeAdjustment =
-        List.of(ctx.getPointerOperators()).stream()
-            .map(IASTNode::getRawSignature)
-            .collect(Collectors.joining());
-    if (!typeAdjustment.isEmpty()) {
-      declaration.getType().setTypeAdjustment(typeAdjustment);
-    }
-
->>>>>>> fa053cf7
     //    lang.addFunctionDeclaration(declaration);
     lang.getScopeManager().leaveScope(declaration);
     return declaration;
@@ -246,14 +160,9 @@
       result =
           NodeBuilder.newVariableDeclaration(
               ctx.getNestedDeclarator().getName().toString(),
-<<<<<<< HEAD
               UnknownType.getUnknownType(),
-              ctx.getRawSignature());
-=======
-              Type.getUnknown(),
               ctx.getRawSignature(),
               true);
->>>>>>> fa053cf7
       ((VariableDeclaration) result).setInitializer(initializer);
       result.setLocation(lang.getLocationFromRawNode(ctx));
       // TODO SH add real function pointer handling
