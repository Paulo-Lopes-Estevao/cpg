--- conflicted
+++ resolved
@@ -242,17 +242,8 @@
 
     de.fraunhofer.aisec.cpg.graph.FieldDeclaration thisDeclaration =
         NodeBuilder.newFieldDeclaration(
-<<<<<<< HEAD
-            "this", TypeParser.createFrom(name), new ArrayList<>(), "this", null, null);
-=======
-            "this",
-            new de.fraunhofer.aisec.cpg.graph.Type(name),
-            new ArrayList<>(),
-            "this",
-            null,
-            null,
+            "this", TypeParser.createFrom(name), new ArrayList<>(), "this", null, null,
             false);
->>>>>>> fa053cf7
     recordDeclaration.getFields().add(thisDeclaration);
     lang.getScopeManager().addValueDeclaration(thisDeclaration);
 
