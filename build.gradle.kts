/*
 * Copyright (c) 2019, Fraunhofer AISEC. All rights reserved.
 *
 *  Licensed under the Apache License, Version 2.0 (the "License");
 *  you may not use this file except in compliance with the License.
 *  You may obtain a copy of the License at
 *
 *       http://www.apache.org/licenses/LICENSE-2.0
 *
 *  Unless required by applicable law or agreed to in writing, software
 *  distributed under the License is distributed on an "AS IS" BASIS,
 *  WITHOUT WARRANTIES OR CONDITIONS OF ANY KIND, either express or implied.
 *  See the License for the specific language governing permissions and
 *  limitations under the License.
 *
 *                    $$$$$$\  $$$$$$$\   $$$$$$\
 *                   $$  __$$\ $$  __$$\ $$  __$$\
 *                   $$ /  \__|$$ |  $$ |$$ /  \__|
 *                   $$ |      $$$$$$$  |$$ |$$$$\
 *                   $$ |      $$  ____/ $$ |\_$$ |
 *                   $$ |  $$\ $$ |      $$ |  $$ |
 *                   \$$$$$   |$$ |      \$$$$$   |
 *                    \______/ \__|       \______/
 *
 */

import com.google.protobuf.gradle.*

plugins {
    // built-in
    java
    `java-library`
    jacoco
    signing
    `maven-publish`

    id("org.sonarqube") version "3.0"
<<<<<<< HEAD
    id("com.diffplug.spotless") version "5.1.1"
    id("com.github.johnrengelman.shadow") version "6.0.0"
    id("com.google.protobuf") version "0.8.8"
=======
    id("com.diffplug.spotless") version "5.6.1"
    id("com.github.johnrengelman.shadow") version "6.1.0"
>>>>>>> b6552433
}

tasks.jacocoTestReport {
    reports {
        xml.isEnabled = true
    }
}

group = "de.fraunhofer.aisec"

publishing {
    publications {
        create<MavenPublication>("maven") {
            from(components["java"])

            pom {
                name.set("Code Property Graph")
                description.set("A simple library to extract a code property graph out of source code. It has support for multiple passes that can extend the analysis after the graph is constructed.")
                url.set("https://github.com/Fraunhofer-AISEC/cpg")
                licenses {
                    license {
                        name.set("The Apache License, Version 2.0")
                        url.set("http://www.apache.org/licenses/LICENSE-2.0.txt")
                    }
                }
                developers {
                    developer {
                        id.set("oxisto")
                        organization.set("Fraunhofer AISEC")
                        organizationUrl.set("https://www.aisec.fraunhofer.de")
                    }
                }
                scm {
                    connection.set("scm:git:git://github.com:Fraunhofer-AISEC/cpg.git")
                    developerConnection.set("scm:git:ssh://github.com:Fraunhofer-AISEC/cpg.git")
                    url.set("https://github.com/Fraunhofer-AISEC/cpg")
                }
            }
        }
    }

    repositories {
        maven {
            url = uri("https://oss.sonatype.org/service/local/staging/deploy/maven2")

            credentials {
                val mavenCentralUsername: String? by project
                val mavenCentralPassword: String? by project

                username = mavenCentralUsername
                password = mavenCentralPassword
            }
        }
    }
}

repositories {
    mavenCentral()

    ivy {
        setUrl("https://download.eclipse.org/tools/cdt/releases/9.11/cdt-9.11.1/plugins")
        metadataSources {
            artifact()
        }
        patternLayout {
            artifact("/[organisation].[module]_[revision].[ext]")
        }
    }
}

tasks.withType<GenerateModuleMetadata> {
    enabled = false
}

signing {
    val signingKey: String? by project
    val signingPassword: String? by project
    useInMemoryPgpKeys(signingKey, signingPassword)
    sign(publishing.publications["maven"])
}

tasks.named<Test>("test") {
    useJUnitPlatform()
    maxHeapSize = "4048m"
}

tasks.named("compileJava") {
    dependsOn(":spotlessApply")
}

tasks.named("sonarqube") {
    dependsOn(":jacocoTestReport")
}

java {
    sourceCompatibility = JavaVersion.VERSION_11
    targetCompatibility = JavaVersion.VERSION_11

    withSourcesJar()
    withJavadocJar()
}

dependencies {
    api("org.apache.commons:commons-lang3:3.11")
    api("org.neo4j:neo4j-ogm-core:3.1.7")
    api("org.apache.logging.log4j:log4j-slf4j18-impl:2.13.3")
    api("org.slf4j:jul-to-slf4j:1.8.0-beta4")
    api("com.github.javaparser:javaparser-symbol-solver-core:3.16.1")

    // Eclipse dependencies
    api("org.eclipse.platform:org.eclipse.core.runtime:3.18.0")
    api("com.ibm.icu:icu4j:67.1")

    // CDT
    api("org.eclipse.cdt:core:6.11.1.202006011430")

    // JUnit
<<<<<<< HEAD
    testImplementation("org.junit.jupiter:junit-jupiter-api:5.6.2")
    testImplementation("org.junit.jupiter:junit-jupiter-params:5.6.2")
    testImplementation("org.mockito:mockito-core:3.5.0")
    testRuntimeOnly("org.junit.jupiter:junit-jupiter-engine:5.6.2")

    // Protobuf
    api("com.google.protobuf:protobuf-java:3.13.0")
    api("io.grpc:grpc-stub:1.31.1")
    api("io.grpc:grpc-protobuf:1.31.1")
    if (JavaVersion.current().isJava9Compatible) {
        implementation("javax.annotation:javax.annotation-api:1.3.2")
    }
}

sourceSets {

    main {
        java {
            srcDir("build/generated/source/proto/main/java")
            srcDir("build/generated/source/proto/main/grpc")
        }
    }
=======
    testImplementation("org.junit.jupiter:junit-jupiter-api:5.7.0")
    testImplementation("org.junit.jupiter:junit-jupiter-params:5.7.0")

    testImplementation("org.mockito:mockito-core:3.5.13")
    testRuntimeOnly("org.junit.jupiter:junit-jupiter-engine:5.7.0")
>>>>>>> b6552433
}

spotless {
    java {
        targetExclude(
                fileTree(project.projectDir) {
                    include("build/generated-src/**")
                }
        )
        googleJavaFormat()
    }
}

protobuf {
    protoc {
        artifact = "com.google.protobuf:protoc:3.13.0"
    }
    plugins {
        id("grpc") {
            artifact = "io.grpc:protoc-gen-grpc-java:1.31.1"
        }
    }
    generateProtoTasks {
        ofSourceSet("main").forEach {
            it.plugins {
                id("grpc")
            }
        }
    }
}<|MERGE_RESOLUTION|>--- conflicted
+++ resolved
@@ -35,14 +35,9 @@
     `maven-publish`
 
     id("org.sonarqube") version "3.0"
-<<<<<<< HEAD
-    id("com.diffplug.spotless") version "5.1.1"
-    id("com.github.johnrengelman.shadow") version "6.0.0"
-    id("com.google.protobuf") version "0.8.8"
-=======
     id("com.diffplug.spotless") version "5.6.1"
     id("com.github.johnrengelman.shadow") version "6.1.0"
->>>>>>> b6552433
+    id("com.google.protobuf") version "0.8.8"
 }
 
 tasks.jacocoTestReport {
@@ -160,11 +155,10 @@
     api("org.eclipse.cdt:core:6.11.1.202006011430")
 
     // JUnit
-<<<<<<< HEAD
-    testImplementation("org.junit.jupiter:junit-jupiter-api:5.6.2")
-    testImplementation("org.junit.jupiter:junit-jupiter-params:5.6.2")
-    testImplementation("org.mockito:mockito-core:3.5.0")
-    testRuntimeOnly("org.junit.jupiter:junit-jupiter-engine:5.6.2")
+    testImplementation("org.junit.jupiter:junit-jupiter-api:5.7.0")
+    testImplementation("org.junit.jupiter:junit-jupiter-params:5.7.0")
+    testImplementation("org.mockito:mockito-core:3.5.13")
+    testRuntimeOnly("org.junit.jupiter:junit-jupiter-engine:5.7.0")
 
     // Protobuf
     api("com.google.protobuf:protobuf-java:3.13.0")
@@ -183,13 +177,7 @@
             srcDir("build/generated/source/proto/main/grpc")
         }
     }
-=======
-    testImplementation("org.junit.jupiter:junit-jupiter-api:5.7.0")
-    testImplementation("org.junit.jupiter:junit-jupiter-params:5.7.0")
-
-    testImplementation("org.mockito:mockito-core:3.5.13")
-    testRuntimeOnly("org.junit.jupiter:junit-jupiter-engine:5.7.0")
->>>>>>> b6552433
+
 }
 
 spotless {
