/*
 * Copyright (c) 2019, Fraunhofer AISEC. All rights reserved.
 *
 *  Licensed under the Apache License, Version 2.0 (the "License");
 *  you may not use this file except in compliance with the License.
 *  You may obtain a copy of the License at
 *
 *       http://www.apache.org/licenses/LICENSE-2.0
 *
 *  Unless required by applicable law or agreed to in writing, software
 *  distributed under the License is distributed on an "AS IS" BASIS,
 *  WITHOUT WARRANTIES OR CONDITIONS OF ANY KIND, either express or implied.
 *  See the License for the specific language governing permissions and
 *  limitations under the License.
 *
 *                    $$$$$$\  $$$$$$$\   $$$$$$\
 *                   $$  __$$\ $$  __$$\ $$  __$$\
 *                   $$ /  \__|$$ |  $$ |$$ /  \__|
 *                   $$ |      $$$$$$$  |$$ |$$$$\
 *                   $$ |      $$  ____/ $$ |\_$$ |
 *                   $$ |  $$\ $$ |      $$ |  $$ |
 *                   \$$$$$   |$$ |      \$$$$$   |
 *                    \______/ \__|       \______/
 *
 */
import org.jetbrains.kotlin.gradle.tasks.KotlinCompile

import com.google.protobuf.gradle.*

plugins {
    // built-in
    java
    `java-library`
    jacoco
    signing
    `maven-publish`

    id("org.sonarqube") version "3.1.1"
    id("com.diffplug.spotless") version "5.11.0"
    id("com.github.johnrengelman.shadow") version "6.1.0"
<<<<<<< HEAD
    id("com.google.protobuf") version "0.8.8"
=======
    kotlin("jvm") version "1.4.20"
>>>>>>> 699776f4
}

tasks.jacocoTestReport {
    reports {
        xml.isEnabled = true
    }
}

group = "de.fraunhofer.aisec"

publishing {
    publications {
        create<MavenPublication>("maven") {
            from(components["java"])

            pom {
                name.set("Code Property Graph")
                description.set("A simple library to extract a code property graph out of source code. It has support for multiple passes that can extend the analysis after the graph is constructed.")
                url.set("https://github.com/Fraunhofer-AISEC/cpg")
                licenses {
                    license {
                        name.set("The Apache License, Version 2.0")
                        url.set("http://www.apache.org/licenses/LICENSE-2.0.txt")
                    }
                }
                developers {
                    developer {
                        id.set("oxisto")
                        organization.set("Fraunhofer AISEC")
                        organizationUrl.set("https://www.aisec.fraunhofer.de")
                    }
                }
                scm {
                    connection.set("scm:git:git://github.com:Fraunhofer-AISEC/cpg.git")
                    developerConnection.set("scm:git:ssh://github.com:Fraunhofer-AISEC/cpg.git")
                    url.set("https://github.com/Fraunhofer-AISEC/cpg")
                }
            }
        }
    }

    repositories {
        maven {
            url = uri("https://oss.sonatype.org/service/local/staging/deploy/maven2")

            credentials {
                val mavenCentralUsername: String? by project
                val mavenCentralPassword: String? by project

                username = mavenCentralUsername
                password = mavenCentralPassword
            }
        }
    }
}

repositories {
    mavenCentral()

    ivy {
        setUrl("https://download.eclipse.org/tools/cdt/releases/9.11/cdt-9.11.1/plugins")
        metadataSources {
            artifact()
        }
        patternLayout {
            artifact("/[organisation].[module]_[revision].[ext]")
        }
    }
}

tasks.withType<GenerateModuleMetadata> {
    enabled = false
}

signing {
    val signingKey: String? by project
    val signingPassword: String? by project
    useInMemoryPgpKeys(signingKey, signingPassword)
    sign(publishing.publications["maven"])
}

tasks.named<Test>("test") {
    useJUnitPlatform()
    maxHeapSize = "4048m"
}

tasks.named("compileJava") {
    dependsOn(":spotlessApply")
}

val compileKotlin: KotlinCompile by tasks
compileKotlin.kotlinOptions {
    jvmTarget = "11"
    freeCompilerArgs = listOf("-Xopt-in=kotlin.RequiresOptIn")
}

val compileTestKotlin: KotlinCompile by tasks
compileTestKotlin.kotlinOptions {
    jvmTarget = "11"
    freeCompilerArgs = listOf("-Xopt-in=kotlin.RequiresOptIn")
}

tasks.named("sonarqube") {
    dependsOn(":jacocoTestReport")
}

java {
    sourceCompatibility = JavaVersion.VERSION_11
    targetCompatibility = JavaVersion.VERSION_11

    withSourcesJar()
    withJavadocJar()
}

dependencies {
    api("org.apache.commons:commons-lang3:3.12.0")
    api("org.neo4j:neo4j-ogm-core:3.2.19")
    api("org.apache.logging.log4j:log4j-slf4j18-impl:2.14.1")
    api("org.slf4j:jul-to-slf4j:1.8.0-beta4")
    api("com.github.javaparser:javaparser-symbol-solver-core:3.20.0")

    // Eclipse dependencies
    api("org.eclipse.platform:org.eclipse.core.runtime:3.18.0")
    api("com.ibm.icu:icu4j:67.1")

    // CDT
    api("org.eclipse.cdt:core:6.11.1.202006011430")

    // openCypher
    api("org.opencypher:parser-9.0:9.0.20210312")

    implementation(platform("org.jetbrains.kotlin:kotlin-bom"))
    implementation("org.jetbrains.kotlin:kotlin-stdlib")

    // JUnit
<<<<<<< HEAD
    testImplementation("org.junit.jupiter:junit-jupiter-api:5.7.0")
    testImplementation("org.junit.jupiter:junit-jupiter-params:5.7.0")
    testImplementation("org.mockito:mockito-core:3.5.13")
    testRuntimeOnly("org.junit.jupiter:junit-jupiter-engine:5.7.0")

    // Protobuf
    api("com.google.protobuf:protobuf-java:3.13.0")
    api("io.grpc:grpc-stub:1.31.1")
    api("io.grpc:grpc-protobuf:1.31.1")
    if (JavaVersion.current().isJava9Compatible) {
        implementation("javax.annotation:javax.annotation-api:1.3.2")
    }
}

sourceSets {

    main {
        java {
            srcDir("build/generated/source/proto/main/java")
            srcDir("build/generated/source/proto/main/grpc")
        }
    }

=======
    testImplementation("org.jetbrains.kotlin:kotlin-test")
    testImplementation("org.jetbrains.kotlin:kotlin-test-junit5")
    testImplementation("org.junit.jupiter:junit-jupiter-api:5.7.1")
    testImplementation("org.junit.jupiter:junit-jupiter-params:5.7.1")

    testImplementation("org.mockito:mockito-core:3.8.0")
    testRuntimeOnly("org.junit.jupiter:junit-jupiter-engine:5.7.1")
>>>>>>> 699776f4
}

spotless {
    java {
        targetExclude(
                fileTree(project.projectDir) {
                    include("build/generated-src/**")
                }
        )
        googleJavaFormat()
    }
}

protobuf {
    protoc {
        artifact = "com.google.protobuf:protoc:3.13.0"
    }
    plugins {
        id("grpc") {
            artifact = "io.grpc:protoc-gen-grpc-java:1.31.1"
        }
    }
    generateProtoTasks {
        ofSourceSet("main").forEach {
            it.plugins {
                id("grpc")
            }
        }
    }
}<|MERGE_RESOLUTION|>--- conflicted
+++ resolved
@@ -38,11 +38,8 @@
     id("org.sonarqube") version "3.1.1"
     id("com.diffplug.spotless") version "5.11.0"
     id("com.github.johnrengelman.shadow") version "6.1.0"
-<<<<<<< HEAD
     id("com.google.protobuf") version "0.8.8"
-=======
     kotlin("jvm") version "1.4.20"
->>>>>>> 699776f4
 }
 
 tasks.jacocoTestReport {
@@ -178,11 +175,13 @@
     implementation("org.jetbrains.kotlin:kotlin-stdlib")
 
     // JUnit
-<<<<<<< HEAD
-    testImplementation("org.junit.jupiter:junit-jupiter-api:5.7.0")
-    testImplementation("org.junit.jupiter:junit-jupiter-params:5.7.0")
-    testImplementation("org.mockito:mockito-core:3.5.13")
-    testRuntimeOnly("org.junit.jupiter:junit-jupiter-engine:5.7.0")
+    testImplementation("org.jetbrains.kotlin:kotlin-test")
+    testImplementation("org.jetbrains.kotlin:kotlin-test-junit5")
+    testImplementation("org.junit.jupiter:junit-jupiter-api:5.7.1")
+    testImplementation("org.junit.jupiter:junit-jupiter-params:5.7.1")
+
+    testImplementation("org.mockito:mockito-core:3.8.0")
+    testRuntimeOnly("org.junit.jupiter:junit-jupiter-engine:5.7.1")
 
     // Protobuf
     api("com.google.protobuf:protobuf-java:3.13.0")
@@ -194,23 +193,12 @@
 }
 
 sourceSets {
-
     main {
         java {
             srcDir("build/generated/source/proto/main/java")
             srcDir("build/generated/source/proto/main/grpc")
         }
     }
-
-=======
-    testImplementation("org.jetbrains.kotlin:kotlin-test")
-    testImplementation("org.jetbrains.kotlin:kotlin-test-junit5")
-    testImplementation("org.junit.jupiter:junit-jupiter-api:5.7.1")
-    testImplementation("org.junit.jupiter:junit-jupiter-params:5.7.1")
-
-    testImplementation("org.mockito:mockito-core:3.8.0")
-    testRuntimeOnly("org.junit.jupiter:junit-jupiter-engine:5.7.1")
->>>>>>> 699776f4
 }
 
 spotless {
