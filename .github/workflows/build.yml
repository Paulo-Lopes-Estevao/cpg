--- conflicted
+++ resolved
@@ -69,15 +69,11 @@
           pip3 install pycodestyle
       - name: Run pycodestyle
         run: |
-<<<<<<< HEAD
           find cpg-library/src/main/python -iname "*.py" -exec pycodestyle \{\} \;
       - name: Build kotlin-tree
         run: |
           git clone https://github.com/oxisto/kotlintree.git && cd kotlintree
           ./gradlew publishToMavenLocal
-=======
-            find cpg-core/src/main/python -iname "*.py" -exec pycodestyle \{\} \;
->>>>>>> a20309fe
       - name: Build ${{ steps.determine_version.outputs.version }}
         run: |
           if [ "$SONAR_TOKEN" != "" ]
